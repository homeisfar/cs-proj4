#include "filesys/filesys.h"
#include <debug.h>
#include <stdio.h>
#include <string.h>
#include "filesys/file.h"
#include "filesys/free-map.h"
#include "filesys/inode.h"
#include "filesys/directory.h"
#include "threads/thread.h"
#include "threads/malloc.h"

/* Partition that contains the file system. */
struct block *fs_device;

static void do_format (void);

/* Initializes the file system module.
   If FORMAT is true, reformats the file system. */
void
filesys_init (bool format) 
{
  fs_device = block_get_role (BLOCK_FILESYS);
  if (fs_device == NULL)
    PANIC ("No file system device found, can't initialize file system.");

  inode_init ();
  free_map_init ();

  if (format) 
    do_format ();

  free_map_open ();
}

/* Shuts down the file system module, writing any unwritten data
   to disk. */
void
filesys_done (void) 
{
  free_map_close ();
}

/* Creates a file named NAME with the given INITIAL_SIZE.
   Returns true if successful, false otherwise.
   Fails if a file named NAME already exists,
   or if internal memory allocation fails. */
bool
filesys_create (const char *name, off_t initial_size) 
{
  block_sector_t inode_sector = 0;
<<<<<<< HEAD
  //struct dir *dir = dir_open_root (); //CURRENTLY ASSUMES ROOT. MAY CHANGE.
  struct dir *dir = dir_open_current ();
  bool success = (dir != NULL
                  && free_map_allocate (1, &inode_sector)
                  && inode_create (inode_sector, initial_size, false)
                  && dir_add (dir, name, inode_sector));
=======
  char *filename = calloc (strlen (name) + 1, sizeof (char));
  struct dir *dir = filesys_pathfinder (name, filename);
  bool success = (dir != NULL
                  && free_map_allocate (1, &inode_sector)
                  && inode_create (inode_sector, initial_size)
                  && dir_add (dir, filename, inode_sector));
>>>>>>> fe26defe
  if (!success && inode_sector != 0) 
    free_map_release (inode_sector, 1);
  dir_close (dir);
  free (filename);
  return success;
}

/* Opens the file with the given NAME.
   Returns the new file if successful or a null pointer
   otherwise.
   Fails if no file named NAME exists,
   or if an internal memory allocation fails. */
struct file *
filesys_open (const char *name)
{
  char *filename = calloc (strlen (name) + 1, sizeof (char));
  struct dir *dir = filesys_pathfinder (name, filename);
  struct inode *inode = NULL;

  if (dir != NULL)
    dir_lookup (dir, filename, &inode);
  dir_close (dir);
  free (filename);

  return file_open (inode);
}

/* Deletes the file named NAME.
   Returns true if successful, false on failure.
   Fails if no file named NAME exists,
   or if an internal memory allocation fails. */
bool
filesys_remove (const char *name) 
{
  char *filename = calloc (strlen (name) + 1, sizeof (char));
  struct dir *dir = filesys_pathfinder (name, filename);
  bool success = dir != NULL && dir_remove (dir, filename);
  dir_close (dir); 
  free (filename);

  return success;
}

/* Formats the file system. */
static void
do_format (void)
{
  printf ("Formatting file system...");
  free_map_create ();
  if (!dir_create (ROOT_DIR_SECTOR, 16))
    PANIC ("root directory creation failed");
  free_map_close ();
  printf ("done.\n");
}

/* Navigates file hierarchy to get to desired directory.
  Returns null pointer if invalid path. */
struct dir *
filesys_pathfinder (char *name, char *filename)
{
  struct dir *cur_dir;
  struct dir *prev_dir;
  struct inode *cur_inode;

  char *path_dir[96];   // (Arbitrary) number of path files allowed
  int path_len = 0;  // Number of files in path
  int count = 0;
  char *token, *save_ptr;

  char *fn_copy;
  size_t str_len = strlen (name) + 1;
  fn_copy = calloc (str_len, sizeof (char));
  strlcpy (fn_copy, name, str_len);

  if (strcspn (name, "/") == 0)
      cur_dir = dir_open_root ();               // Absolute path
  else 
      cur_dir = dir_open_root (); //thread_current ()->cur_dir;     // Relative path

  // tokenize fn_copy
  for (token = strtok_r (fn_copy, "/", &save_ptr);
    token != NULL; token = strtok_r (NULL, "/", &save_ptr))
    path_dir[path_len++] = token;  

  // Loops over path files until reaches invalid dir or end of path
  while ((cur_dir != NULL) && (count < path_len - 1))
    {
      if (!dir_lookup (cur_dir, path_dir[count], &cur_inode))
        return NULL;
      prev_dir = cur_dir;
      cur_dir = dir_open (cur_inode);
      dir_close (prev_dir);
      count++;
    }

  if (path_len == 0)
    strlcpy (filename, "/0", 1);
  else
    strlcpy (filename, path_dir[count], strlen (path_dir[count]) + 1);

  free (fn_copy);
  return cur_dir; 
}<|MERGE_RESOLUTION|>--- conflicted
+++ resolved
@@ -49,21 +49,12 @@
 filesys_create (const char *name, off_t initial_size) 
 {
   block_sector_t inode_sector = 0;
-<<<<<<< HEAD
-  //struct dir *dir = dir_open_root (); //CURRENTLY ASSUMES ROOT. MAY CHANGE.
-  struct dir *dir = dir_open_current ();
-  bool success = (dir != NULL
-                  && free_map_allocate (1, &inode_sector)
-                  && inode_create (inode_sector, initial_size, false)
-                  && dir_add (dir, name, inode_sector));
-=======
   char *filename = calloc (strlen (name) + 1, sizeof (char));
   struct dir *dir = filesys_pathfinder (name, filename);
   bool success = (dir != NULL
                   && free_map_allocate (1, &inode_sector)
-                  && inode_create (inode_sector, initial_size)
+                  && inode_create (inode_sector, initial_size, false)
                   && dir_add (dir, filename, inode_sector));
->>>>>>> fe26defe
   if (!success && inode_sector != 0) 
     free_map_release (inode_sector, 1);
   dir_close (dir);
