--- conflicted
+++ resolved
@@ -55,7 +55,6 @@
   //dir_add(d, name, sector);
   if (ret_val)
   {
-<<<<<<< HEAD
     struct inode *inode = inode_open(sector);
     struct dir *new_dir = dir_open(inode);
     /* Add a new dir entry called "." in the new directory */    
@@ -68,14 +67,6 @@
     else
         dir_add(new_dir, "..", inode_get_inumber(d->inode));
 
-=======
-    struct inode *i = inode_open (sector);
-    struct dir *d = dir_open (i);
-    filesys_create (".", sizeof (d)); //NOT SURE IF DIR OR DIR_ENTRY
-    
-    dir_add (d, ".", sector); //incomplete b/c "." isn't a file yet.
-    inode_close (i);
->>>>>>> 1b323343
     dir_close (d);
   }
   return ret_val;
